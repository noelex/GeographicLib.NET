--- conflicted
+++ resolved
@@ -47,14 +47,8 @@
       
     - name: Test
       id: test
-<<<<<<< HEAD
-      run: |
-        dotnet test -c Release --no-build --verbosity normal -- cmath:managed
-        dotnet test -c Release --no-build --verbosity normal -- cmath:native
-=======
       run:
         dotnet test -c Release --no-build --verbosity normal
->>>>>>> d41d040f
       
     - name: Publish NugGet Package
       env:
